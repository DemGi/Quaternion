--- conflicted
+++ resolved
@@ -67,14 +67,9 @@
     loginAction = connectionMenu->addAction(tr("&Login..."));
     connect( loginAction, &QAction::triggered, [=]{ showLoginWindow(); } );
 
-<<<<<<< HEAD
     logoutAction = connectionMenu->addAction(tr("&Logout"));
     connect( logoutAction, &QAction::triggered, [=]{ logout(); } );
     logoutAction->setEnabled(false); // we start in a logged out state
-=======
-        loginAction = connectionMenu->addAction(tr("&Login..."));
-        connect( loginAction, &QAction::triggered, [=]{ showLoginWindow(); } );
->>>>>>> c39e1f6c
 
     connectionMenu->addSeparator();
 
