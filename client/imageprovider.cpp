--- conflicted
+++ resolved
@@ -107,12 +107,8 @@
 
         QString errorString() const override
         {
-<<<<<<< HEAD
-            return !job || job->status().good() ? QString() : job->errorString();
-=======
             QReadLocker _(&lock);
             return errorStr;
->>>>>>> 433a59e9
         }
 
         void cancel() override
