/**************************************************************************
 *                                                                        *
 * Copyright (C) 2015 Felix Rohrbach <kde@fxrh.de>                        *
 *                                                                        *
 * This program is free software; you can redistribute it and/or          *
 * modify it under the terms of the GNU General Public License            *
 * as published by the Free Software Foundation; either version 3         *
 * of the License, or (at your option) any later version.                 *
 *                                                                        *
 * This program is distributed in the hope that it will be useful,        *
 * but WITHOUT ANY WARRANTY; without even the implied warranty of         *
 * MERCHANTABILITY or FITNESS FOR A PARTICULAR PURPOSE.  See the          *
 * GNU General Public License for more details.                           *
 *                                                                        *
 * You should have received a copy of the GNU General Public License      *
 * along with this program.  If not, see <http://www.gnu.org/licenses/>.  *
 *                                                                        *
 **************************************************************************/

#include "chatroomwidget.h"

#include <QtWidgets/QVBoxLayout>
#include <QtWidgets/QLabel>
#include <QtWidgets/QToolButton>
#include <QtWidgets/QAction>
#include <QtWidgets/QFileDialog>
#include <QtWidgets/QApplication>
#include <QtWidgets/QMenu>
#include <QtGui/QClipboard>
#include <QtGui/QDesktopServices>

#include <QtQml/QQmlContext>
#include <QtQml/QQmlEngine>
#ifdef DISABLE_QQUICKWIDGET
#include <QtQuick/QQuickView>
#else
#include <QtQuickWidgets/QQuickWidget>
#endif
#include <QtCore/QRegularExpression>
#include <QtCore/QStringBuilder>
#include <QtCore/QLocale>
#include <QtCore/QTemporaryFile>
#include <QtCore/QMimeData>

#include <events/roommessageevent.h>
#include <events/roompowerlevelsevent.h>
#include <events/reactionevent.h>
#include <csapi/message_pagination.h>
#include <user.h>
#include <connection.h>
#include <settings.h>
#include "models/messageeventmodel.h"
#include "imageprovider.h"
#include "chatedit.h"

static const auto DefaultPlaceholderText =
        ChatRoomWidget::tr("Choose a room to send messages or enter a command...");

ChatRoomWidget::ChatRoomWidget(QWidget* parent)
    : QWidget(parent)
    , m_messageModel(new MessageEventModel(this))
    , m_currentRoom(nullptr)
    , indexToMaybeRead(-1)
    , readMarkerOnScreen(false)
{
    {
        using namespace Quotient;
        qmlRegisterUncreatableType<QuaternionRoom>("Quotient", 1, 0, "Room",
            "Room objects can only be created by libQuotient");
        qmlRegisterUncreatableType<User>("Quotient", 1, 0, "User",
            "User objects can only be created by libQuotient");
#if (QT_VERSION >= QT_VERSION_CHECK(5, 14, 0))
        qmlRegisterAnonymousType<GetRoomEventsJob>("Quotient", 1);
#else
        qmlRegisterType<GetRoomEventsJob>();
        qRegisterMetaType<GetRoomEventsJob*>("GetRoomEventsJob*");
#endif
        qRegisterMetaType<User*>("User*");
        qmlRegisterType<Settings>("Quotient", 1, 0, "Settings");
        qmlRegisterUncreatableType<RoomMessageEvent>("Quotient", 1, 0,
            "RoomMessageEvent", "RoomMessageEvent is uncreatable");
    }

    m_timelineWidget = new timelineWidget_t;
    qDebug() << "Rendering QML with"
             << timelineWidget_t::staticMetaObject.className();
    auto* qmlContainer =
#ifdef DISABLE_QQUICKWIDGET
            QWidget::createWindowContainer(m_timelineWidget, this);
#else
            m_timelineWidget;
#endif // Use different objects but the same method with the same parameters
    qmlContainer->setSizePolicy(QSizePolicy::Expanding, QSizePolicy::Expanding);

    m_timelineWidget->setResizeMode(timelineWidget_t::SizeRootObjectToView);

    m_imageProvider = new ImageProvider();
    m_timelineWidget->engine()
            ->addImageProvider(QStringLiteral("mtx"), m_imageProvider);

    auto* ctxt = m_timelineWidget->rootContext();
    ctxt->setContextProperty(QStringLiteral("messageModel"), m_messageModel);
    ctxt->setContextProperty(QStringLiteral("controller"), this);
    ctxt->setContextProperty(QStringLiteral("debug"), QVariant(false));
    ctxt->setContextProperty(QStringLiteral("room"), nullptr);

    m_timelineWidget->setSource(QUrl("qrc:///qml/Timeline.qml"));

    m_hudCaption = new QLabel();
    m_hudCaption->setWordWrap(true);

    auto attachButton = new QToolButton();
    attachButton->setAutoRaise(true);
    m_attachAction = new QAction(QIcon::fromTheme("mail-attachment"),
                                 tr("Attach"), attachButton);
    m_attachAction->setCheckable(true);
    m_attachAction->setDisabled(true);
    connect(m_attachAction, &QAction::triggered, this, [this] (bool checked) {
        if (checked)
        {
            attachedFileName =
                    QFileDialog::getOpenFileName(this, tr("Attach file"));
        } else {
            if (m_fileToAttach->isOpen())
                m_fileToAttach->remove();
            attachedFileName.clear();
        }

        if (!attachedFileName.isEmpty())
        {
            m_chatEdit->setPlaceholderText(
                tr("Add a message to the file or just push Enter"));
            emit showStatusMessage(tr("Attaching %1").arg(attachedFileName));
        } else {
            m_attachAction->setChecked(false);
            m_chatEdit->setPlaceholderText(DefaultPlaceholderText);
            emit showStatusMessage(tr("Attaching cancelled"), 3000);
        }
    });
    attachButton->setDefaultAction(m_attachAction);

    m_fileToAttach = new QTemporaryFile(this);

    m_chatEdit = new ChatEdit(this);
    m_chatEdit->setPlaceholderText(DefaultPlaceholderText);
    m_chatEdit->setAcceptRichText(false);
    m_chatEdit->setMaximumHeight(maximumChatEditHeight());
    connect(m_chatEdit, &KChatEdit::returnPressed, this,
            &ChatRoomWidget::sendInput);
    connect(m_chatEdit, &KChatEdit::copyRequested, this, [=] {
        QApplication::clipboard()->setText(
            m_chatEdit->textCursor().hasSelection()
                ? m_chatEdit->textCursor().selectedText()
                : selectedText);
    });
    connect(m_chatEdit, &ChatEdit::insertFromMimeDataRequested,
            this, [=] (const QMimeData* source) {
        if (m_fileToAttach->isOpen() || m_currentRoom == nullptr)
            return;
        m_fileToAttach->open();

        qvariant_cast<QImage>(source->imageData()).save(m_fileToAttach, "PNG");

        attachedFileName = m_fileToAttach->fileName();
        m_attachAction->setChecked(true);
        m_chatEdit->setPlaceholderText(
            tr("Add a message to the file or just push Enter"));
        emit showStatusMessage(tr("Attaching an image from clipboard"));
    });
    connect(m_chatEdit, &ChatEdit::proposedCompletion, this,
            [=](const QStringList& matches, int pos) {
                setHudCaption(
                    tr("Next completion: %1")
                        .arg(QStringList(matches.mid(pos, 5)).join(", ")));
            });
    connect(m_chatEdit, &ChatEdit::cancelledCompletion,
            this, &ChatRoomWidget::typingChanged);

    {
        Quotient::Settings s;
        QString styleSheet;
        const auto fontFamily = s.value("UI/Fonts/timeline_family").toString();
        if (!fontFamily.isEmpty())
            styleSheet += "font-family: " + fontFamily + ";";
        const auto fontPointSize = s.value("UI/Fonts/timeline_pointSize");
        if (fontPointSize.toReal() > 0.0)
            styleSheet += "font-size: " + fontPointSize.toString() + "pt;";
        if (!styleSheet.isEmpty())
            setStyleSheet(styleSheet);
    }

    auto* layout = new QVBoxLayout();
    layout->addWidget(qmlContainer);
    layout->addWidget(m_hudCaption);
    {
        auto inputLayout = new QHBoxLayout;
        inputLayout->addWidget(attachButton);
        inputLayout->addWidget(m_chatEdit);
        layout->addLayout(inputLayout);
    }
    setLayout(layout);
}

void ChatRoomWidget::enableDebug()
{
    QQmlContext* ctxt = m_timelineWidget->rootContext();
    ctxt->setContextProperty(QStringLiteral("debug"), true);
}

void ChatRoomWidget::setRoom(QuaternionRoom* room)
{
    if (m_currentRoom == room) {
        focusInput();
        return;
    }

    if( m_currentRoom )
    {
        m_currentRoom->setDisplayed(false);
        m_currentRoom->connection()->disconnect(this);
        m_currentRoom->disconnect( this );
    }
    readMarkerOnScreen = false;
    maybeReadTimer.stop();
    indicesOnScreen.clear();
    attachedFileName.clear();
    m_attachAction->setChecked(false);
    if (m_fileToAttach->isOpen())
        m_fileToAttach->remove();

    m_currentRoom = room;
    m_attachAction->setEnabled(m_currentRoom != nullptr);
    m_chatEdit->switchContext(room);
    if( m_currentRoom )
    {
        using namespace Quotient;
        m_imageProvider->setConnection(room->connection());
        focusInput();
        connect( m_currentRoom, &Room::typingChanged,
                 this, &ChatRoomWidget::typingChanged );
        connect( m_currentRoom, &Room::readMarkerMoved, this, [this] {
            const auto rm = m_currentRoom->readMarker();
            readMarkerOnScreen =
                rm != m_currentRoom->timelineEdge() &&
                std::lower_bound( indicesOnScreen.begin(), indicesOnScreen.end(),
                                 rm->index() ) != indicesOnScreen.end();
            reStartShownTimer();
            emit readMarkerMoved();
        });
        connect( m_currentRoom, &Room::encryption,
                 this, &ChatRoomWidget::encryptionChanged);
        connect(m_currentRoom->connection(), &Connection::loggedOut,
                this, [this]
        {
            qWarning() << "Logged out, escaping the room";
            setRoom(nullptr);
        });
        m_currentRoom->setDisplayed(true);
    } else
        m_imageProvider->setConnection(nullptr);
    m_timelineWidget->rootContext()
            ->setContextProperty(QStringLiteral("room"), room);
    typingChanged();
    encryptionChanged();

    m_messageModel->changeRoom( m_currentRoom );
}

void ChatRoomWidget::spotlightEvent(QString eventId)
{
    auto index = m_messageModel->findRow(eventId);
    if (index >= 0) {
        emit scrollViewTo(index);
        emit animateMessage(index);
    } else
        setHudCaption( tr("Referenced message not found") );
}

void ChatRoomWidget::typingChanged()
{
    if (!m_currentRoom || m_currentRoom->usersTyping().isEmpty())
    {
        m_hudCaption->clear();
        return;
    }
    QStringList typingNames;
    for(auto user: m_currentRoom->usersTyping())
    {
        typingNames << m_currentRoom->roomMembername(user);
    }
    setHudCaption( tr("Currently typing: %1")
                   .arg(typingNames.join(QStringLiteral(", "))) );
}

void ChatRoomWidget::encryptionChanged()
{
    m_chatEdit->setPlaceholderText(
        m_currentRoom
            ? m_currentRoom->usesEncryption()
                ? tr("Send a message (no end-to-end encryption support yet)...")
                : tr("Send a message (over %1) or enter a command...",
                     "%1 is the protocol used by the server (usually HTTPS)")
                  .arg(m_currentRoom->connection()->homeserver()
                       .scheme().toUpper())
            : DefaultPlaceholderText);
}

void ChatRoomWidget::setHudCaption(QString newCaption)
{
    m_hudCaption->setText("<i>" + newCaption + "</i>");
}

void ChatRoomWidget::insertMention(Quotient::User* user)
{
<<<<<<< HEAD
    m_chatEdit->insertMention(user->id());
=======
    m_chatEdit->insertMention(user->displayname(m_currentRoom));
    m_chatEdit->setFocus();
>>>>>>> 3bfbb183
}

void ChatRoomWidget::focusInput()
{
    m_chatEdit->setFocus();
}

/**
 * \brief Split the string into the specified number of parts
 * The function takes \p s and splits it into \p maxParts parts using \p sep
 * for the separator. Empty parts are skipped. If there are more than
 * \p maxParts parts in the string, the last returned part includes
 * the remainder of the string; if there are fewer parts, the missing parts
 * are filled with empty strings.
 * \return the vector of references to the original string, one reference for
 * each part.
 */
QVector<QString> lazySplitRef(const QString& s, QChar sep, int maxParts)
{
    QVector<QString> parts { maxParts };
    int pos = 0, nextPos = 0;
    for (; maxParts > 1 && (nextPos = s.indexOf(sep, pos)) > -1; --maxParts)
    {
        parts[parts.size() - maxParts] = s.mid(pos, nextPos - pos);
        while (s[++nextPos] == sep)
            ;
        pos = nextPos;
    }
    parts[parts.size() - maxParts] = s.mid(pos);
    return parts;
}

QString ChatRoomWidget::doSendInput()
{
    auto text = m_chatEdit->toPlainText();
    if (!attachedFileName.isEmpty())
    {
        Q_ASSERT(m_currentRoom != nullptr);
        auto txnId = m_currentRoom->postFile(text.isEmpty() ?
                            QUrl(attachedFileName).fileName() : text,
                        QUrl::fromLocalFile(attachedFileName));

        if (m_fileToAttach->isOpen())
            m_fileToAttach->remove();
        attachedFileName.clear();
        m_attachAction->setChecked(false);
        m_chatEdit->setPlaceholderText(DefaultPlaceholderText);
        return {};
    }

    if ( text.isEmpty() )
        return tr("There's nothing to send");

    static const auto ReFlags = QRegularExpression::DotMatchesEverythingOption;

    static const QRegularExpression
            CommandRe { QStringLiteral("^/([^ ]+)( +(.*))?\\s*$"), ReFlags },
            RoomIdRE { QStringLiteral("^(#[-0-9a-z._=]+)|(!\\S+):\\S+$"), ReFlags },
            UserIdRE { QStringLiteral("^@[-0-9a-zA-Z._=/]+:\\S+$"), ReFlags },
            HtmlTagRE { QStringLiteral("<[^>]+>"), ReFlags };

    // Process a command
    const auto matches = CommandRe.match(text);
    const auto command = matches.capturedRef(1);
    const auto argString = matches.captured(3);

    // Commands available without a current room
    if (command == "join")
    {
        if (!argString.contains(RoomIdRE))
            return tr("/join argument doesn't look like a room ID or alias");
        emit resourceRequested(argString, "join");
        return {};
    }
    if (command == "quit")
    {
        qApp->closeAllWindows();
        return {};
    }
    // --- Add more roomless commands here
    if (!m_currentRoom)
    {
        if (text.startsWith('/'))
            return tr("There's no such /command outside of room.");

        return tr("You should select a room to send messages.");
    }

    if (!text.startsWith('/'))
    {
        const QMatrixClient::SettingsGroup sg { QStringLiteral("UI") };
        const QRegularExpression MxIdRegExp {
            QStringLiteral("(^|[^<>/])(@[-0-9a-zA-Z._=/]+:[-.a-z0-9]+)")};

        if (!text.contains(MxIdRegExp) || !sg.get<bool>("hyperlink_users", true))
        {
            m_currentRoom->postPlainText(text);
            return {};
        }

        QString htmlText = text.toHtmlEscaped();
        auto it = MxIdRegExp.globalMatch(text);
        while (it.hasNext())
        {
            QRegularExpressionMatch match = it.next();

            const QString pre = match.captured(1);
            const QString id = match.captured(2);
            const QString membername = m_currentRoom->roomMembername(id);
            text.replace(pre + id, pre + membername);
            htmlText.replace(pre + id, pre +
                QStringLiteral(R"(<a href="https://matrix.to/#/%1">%2</a>)")
                .arg(id, membername));
        }

        m_currentRoom->postHtmlText(text, htmlText);
        return {};
    }
    if (text[1] == '/')
    {
        text.remove(0, 1);
        m_currentRoom->postPlainText(text);
        return {};
    }

    // Commands available only in the room context
    using namespace Quotient;
    if (command == "leave" || command == "part")
    {
        if (!argString.isEmpty())
            return tr("Sending a farewell message is not supported yet."
                      " If you intended to leave another room, switch to it"
                      " and type /leave there.");

        m_currentRoom->leaveRoom();
        return {};
    }
    if (command == "forget")
    {
        if (argString.isEmpty())
            return tr("/forget must be followed by the room id/alias,"
                      " even for the current room");
        if (!argString.contains(RoomIdRE))
            return tr("%1 doesn't look like a room id or alias").arg(argString);

        // Forget the specified room using the current room's connection
        m_currentRoom->connection()->forgetRoom(argString);
        return {};
    }
    if (command == "invite")
    {
        if (argString.isEmpty())
            return tr("/invite <memberId>");
        if (!argString.contains(UserIdRE))
            return tr("%1 doesn't look like a user ID").arg(argString);

        m_currentRoom->inviteToRoom(argString);
        return {};
    }
    if (command == "kick" || command == "ban")
    {
        const auto args = lazySplitRef(argString, ' ', 2);
        if (args.front().isEmpty())
            return tr("/%1 <userId> <reason>").arg(command.toString());
        if (!UserIdRE.match(args.front()).hasMatch())
            return tr("%1 doesn't look like a user id")
                    .arg(args.front());

        if (command == "ban")
            m_currentRoom->ban(args.front(), args.back());
        else {
            auto* user = m_currentRoom->user(args.front());
            if (m_currentRoom->memberJoinState(user) != JoinState::Join)
                return tr("%1 is not a member of this room")
                        .arg(user->fullName(m_currentRoom));
            m_currentRoom->kickMember(user->id(), args.back());
        }
        return {};
    }
    if (command == "unban")
    {
        if (argString.isEmpty())
            return tr("/unban <userId>");
        if (!argString.contains(UserIdRE))
            return tr("/unban argument doesn't look like a user ID");

        m_currentRoom->unban(argString);
        return {};
    }
    if (command == "ignore" || command == "unignore")
    {
        if (argString.isEmpty())
            return tr("/ignore <userId>");
        if (!argString.contains(UserIdRE))
            return tr("/ignore argument doesn't look like a user ID");

        if (auto* user = m_currentRoom->user(argString))
        {
            if (command == "ignore")
                user->ignore();
            else
                user->unmarkIgnore();
            return {};
        }
        return tr("Couldn't find user %1 on the server").arg(argString);
    }
    using MsgType = RoomMessageEvent::MsgType;
    if (command == "me")
    {
        if (argString.isEmpty())
            return tr("/me needs an argument");
        m_currentRoom->postMessage(argString, MsgType::Emote);
        return {};
    }
    if (command == "notice")
    {
        if (argString.isEmpty())
            return tr("/notice needs an argument");
        m_currentRoom->postMessage(argString, MsgType::Notice);
        return {};
    }
    if (command == "shrug") // Peeked at Discord
    {
        m_currentRoom->postPlainText((argString.isEmpty() ? "" : argString + " ") +
                                     "¯\\_(ツ)_/¯");
        return {};
    }
    if (command == "topic")
    {
        m_currentRoom->setTopic(argString);
        return {};
    }
    if (command == "nick")
    {
        m_currentRoom->localUser()->rename(argString);
        return {};
    }
    if (command == "roomnick")
    {
        m_currentRoom->localUser()->rename(argString, m_currentRoom);
        return {};
    }
    if (command == "pm" || command == "msg")
    {
        const auto args = lazySplitRef(argString, ' ', 2);
        if (args.front().isEmpty() || (args.back().isEmpty() && command == "msg"))
            return tr("/%1 <memberId> <message>").arg(command.toString());
        if (RoomIdRE.match(args.front()).hasMatch() && command == "msg")
        {
            if (auto* room = m_currentRoom->connection()->room(args.front()))
            {
                room->postPlainText(args.back());
                return {};
            }
            return tr("%1 doesn't seem to have joined room %2")
                    .arg(m_currentRoom->localUser()->id(), args.front());
        }
        if (UserIdRE.match(args.front()).hasMatch())
        {
            if (args.back().isEmpty())
                m_currentRoom->connection()->requestDirectChat(args.front());
            else
                m_currentRoom->connection()->doInDirectChat(args.front(),
                    [msg=args.back()] (Room* dc) { dc->postPlainText(msg); });
            return {};
        }

        return tr("%1 doesn't look like a user id or room alias")
                .arg(args.front());
    }
    if (command == "html")
    {
        // Very crude HTML-to-plaintext conversion - just strip all the tags
        auto plainText = argString;
        plainText.replace(HtmlTagRE, QString());
        m_currentRoom->postHtmlText(plainText, argString);
        return {};
    }
    if (command == "query" || command == "dc")
    {
        if (argString.isEmpty())
            return tr("/%1 <memberId>").arg(command.toString());
        if (!argString.contains(UserIdRE))
            return tr("%1 doesn't look like a user id").arg(argString);

        m_currentRoom->connection()->requestDirectChat(argString);
        return {};
    }
    // --- Add more room commands here
    qDebug() << "Unknown command:" << command;
    return tr("Unknown /command. Use // to send this line literally");
}

void ChatRoomWidget::sendInput()
{
    auto result = doSendInput();
    if (result.isEmpty())
        m_chatEdit->saveInput();
    else
        emit showStatusMessage(result, 5000);
}

QStringList ChatRoomWidget::findCompletionMatches(const QString& pattern) const
{
    QStringList matches;
    if (m_currentRoom)
    {
        for(auto user: m_currentRoom->users() )
        {
            if ( user->id().startsWith(pattern, Qt::CaseInsensitive) )
                matches.append(user->id());
        }
        std::sort(matches.begin(), matches.end(),
            [] (const QString& s1, const QString& s2)
                { return s1.localeAwareCompare(s2) < 0; });
    }
    return matches;
}

void ChatRoomWidget::saveFileAs(QString eventId)
{
    if (!m_currentRoom)
    {
        qWarning()
            << "ChatRoomWidget::saveFileAs without an active room ignored";
        return;
    }
    auto fileName = QFileDialog::getSaveFileName(
                this, tr("Save file as"),
                m_currentRoom->fileNameToDownload(eventId));
    if (!fileName.isEmpty())
        m_currentRoom->downloadFile(eventId, QUrl::fromLocalFile(fileName));
}

void ChatRoomWidget::onMessageShownChanged(const QString& eventId, bool shown)
{
    if (!m_currentRoom || !m_currentRoom->displayed())
        return;

    // A message can be auto-marked as read (as soon as the user is active), if:
    // 0. The read marker exists and is on the screen
    // 1. The message is shown on the screen now
    // 2. It's been the bottommost message on the screen for the last 1 second
    // 3. It's below the read marker

    const auto readMarker = m_currentRoom->readMarker();
    if (readMarker != m_currentRoom->timelineEdge() &&
            readMarker->event()->id() == eventId)
    {
        readMarkerOnScreen = shown;
        if (shown)
        {
            qDebug() << "Read marker is on-screen, at" << *readMarker;
            indexToMaybeRead = readMarker->index();
            reStartShownTimer();
        } else
        {
            qDebug() << "Read marker is off-screen";
            qDebug() << "Bottommost shown message index was" << indexToMaybeRead;
            maybeReadTimer.stop();
        }
    }

    const auto iter = m_currentRoom->findInTimeline(eventId);
    if (iter == m_currentRoom->timelineEdge())
    {
        qWarning() << "Event" << eventId
                   << "is not in the timeline (local echo?)";
        return;
    }
    const auto timelineIndex = iter->index();
    auto pos = std::lower_bound(indicesOnScreen.begin(), indicesOnScreen.end(),
                                timelineIndex);
    if (shown)
    {
        if (pos == indicesOnScreen.end() || *pos != timelineIndex)
        {
            indicesOnScreen.insert(pos, timelineIndex);
            if (timelineIndex == indicesOnScreen.back())
                reStartShownTimer();
        }
    } else
    {
        if (pos != indicesOnScreen.end() && *pos == timelineIndex)
            if (indicesOnScreen.erase(pos) == indicesOnScreen.end())
                reStartShownTimer();
    }
}

void ChatRoomWidget::quote(const QString& htmlText)
{
    Quotient::SettingsGroup sg { QStringLiteral("UI") };
    const auto type = sg.get<int>("quote_type");
    const auto defaultStyle = QStringLiteral("> \\1\n");
    const auto defaultRegex = QStringLiteral("(.+)(?:\n|$)");
    auto style = sg.get<QString>("quote_style");
    auto regex = sg.get<QString>("quote_regex");

    if (style.isEmpty())
        style = defaultStyle;
    if (regex.isEmpty())
        regex = defaultRegex;

    QTextDocument document;
    document.setHtml(htmlText);
    QString sendString;

    switch (type)
    {
        case 0:
            sendString = document.toPlainText()
                .replace(QRegularExpression(defaultRegex), defaultStyle);
            break;
        case 1:
            sendString = document.toPlainText()
                .replace(QRegularExpression(regex), style);
            break;
        case 2:
            sendString = QLocale().quoteString(document.toPlainText()) + "\n";
            break;
    }

    m_chatEdit->insertPlainText(sendString);
}

void ChatRoomWidget::showMenu(int index, const QString& hoveredLink,
                              bool showingDetails)
{
    const auto modelIndex = m_messageModel->index(index, 0);
    const auto eventId = modelIndex.data(MessageEventModel::EventIdRole).toString();

    QMenu menu;

    const auto* plEvt =
        m_currentRoom->getCurrentState<Quotient::RoomPowerLevelsEvent>();
    const auto localUserId = m_currentRoom->localUser()->id();
    const int userPl = plEvt->powerLevelForUser(localUserId);
    const auto* modelUser =
        modelIndex.data(MessageEventModel::AuthorRole).value<Quotient::User*>();
    if (!plEvt || userPl >= plEvt->redact() || localUserId == modelUser->id()) {
        menu.addAction(QIcon::fromTheme("edit-delete"), tr("Redact"), [=] {
            m_currentRoom->redactEvent(eventId);
        });
    }
    if (!hoveredLink.isEmpty())
    {
        menu.addAction(tr("Copy link to clipboard"), [=] {
            QApplication::clipboard()->setText(hoveredLink);
        });
    }
    menu.addAction(QIcon::fromTheme("link"), tr("Copy permalink to clipboard"), [=] {
        QApplication::clipboard()->setText("https://matrix.to/#/" +
            m_currentRoom->id() + "/" + QUrl::toPercentEncoding(eventId));
    });
    menu.addAction(QIcon::fromTheme("format-text-blockquote"),
                   tr("Quote", "a verb (do quote), not a noun (a quote)"), [=] {
        emit quote(modelIndex.data().toString());
    });
    auto a = menu.addAction(QIcon::fromTheme("view-list-details"), tr("Show details"), [=] {
        emit showDetails(index);
    });
    a->setCheckable(true);
    a->setChecked(showingDetails);

    const auto eventType = modelIndex.data(MessageEventModel::EventTypeRole).toString();
    if (eventType == "image" || eventType == "file")
    {
        const auto progressInfo = modelIndex.data(MessageEventModel::SpecialMarksRole)
            .value<Quotient::FileTransferInfo>();
        const bool downloaded = !progressInfo.isUpload && progressInfo.completed();

        menu.addSeparator();
        menu.addAction(QIcon::fromTheme("document-open"), tr("Open externally"), [=] {
            emit openExternally(index);
        });
        menu.addAction(QIcon::fromTheme("folder-open"), tr("Open Folder"), [=] {
            if (!downloaded)
                m_currentRoom->downloadFile(eventId);

            QDesktopServices::openUrl(progressInfo.localDir);
        });
        if (!downloaded)
        {
            menu.addAction(QIcon::fromTheme("edit-download"), tr("Download"), [=] {
                m_currentRoom->downloadFile(eventId);
            });
        }
        menu.addAction(QIcon::fromTheme("document-save-as"), tr("Save file as..."), [=] {
            saveFileAs(eventId);
        });
    }
    menu.exec(QCursor::pos());
}

void ChatRoomWidget::reactionButtonClicked(const QString& eventId, const QString& key)
{
    using namespace Quotient;
    const auto& annotations =
        m_currentRoom->relatedEvents(eventId, EventRelation::Annotation());

    for (const auto& a : annotations) {
        auto* e = eventCast<const ReactionEvent>(a);
        if (e != nullptr && e->relation().key == key
                && a->senderId() == m_currentRoom->localUser()->id()) {
            m_currentRoom->redactEvent(a->id());
            return;
        }
    }

    m_currentRoom->postReaction(eventId, key);
}

void ChatRoomWidget::setGlobalSelectionBuffer(QString text)
{
    if (QApplication::clipboard()->supportsSelection())
        QApplication::clipboard()->setText(text, QClipboard::Selection);

    selectedText = text;
}

void ChatRoomWidget::reStartShownTimer()
{
    if (!readMarkerOnScreen || indicesOnScreen.empty() ||
            indexToMaybeRead >= indicesOnScreen.back())
        return;

    maybeReadTimer.start(Quotient::Settings().get<int>("UI/maybe_read_timer", 1000), this);
    qDebug() << "Scheduled maybe-read message update:"
             << indexToMaybeRead << "->" << indicesOnScreen.back();
}

void ChatRoomWidget::timerEvent(QTimerEvent* qte)
{
    if (qte->timerId() != maybeReadTimer.timerId())
    {
        QWidget::timerEvent(qte);
        return;
    }
    maybeReadTimer.stop();
    // Only update the maybe-read message if we're tracking it
    if (readMarkerOnScreen && !indicesOnScreen.empty() &&
            indexToMaybeRead < indicesOnScreen.back())
    {
        qDebug() << "Maybe-read message update:" << indexToMaybeRead
                 << "->" << indicesOnScreen.back();
        indexToMaybeRead = indicesOnScreen.back();
        emit readMarkerCandidateMoved();
    }
}

void ChatRoomWidget::resizeEvent(QResizeEvent*)
{
    m_chatEdit->setMaximumHeight(maximumChatEditHeight());
}

void ChatRoomWidget::keyPressEvent(QKeyEvent* event)
{
    // This only handles keypresses not handled by ChatEdit; in particular,
    // this means that PageUp/PageDown below are actually Ctrl-PageUp/PageDown
    switch(event->key()) {
        case Qt::Key_PageUp:
            emit pageUpPressed();
            break;
        case Qt::Key_PageDown:
            emit pageDownPressed();
            break;
    }
}

int ChatRoomWidget::maximumChatEditHeight() const
{
    return maximumHeight() / 3;
}

void ChatRoomWidget::markShownAsRead()
{
    // FIXME: a case when a single message doesn't fit on the screen.
    if (m_currentRoom && readMarkerOnScreen)
    {
        const auto iter = m_currentRoom->findInTimeline(indicesOnScreen.back());
        Q_ASSERT( iter != m_currentRoom->timelineEdge() );
        m_currentRoom->markMessagesAsRead((*iter)->id());
    }
}

bool ChatRoomWidget::pendingMarkRead() const
{
    if (!readMarkerOnScreen || !m_currentRoom)
        return false;

    const auto rm = m_currentRoom->readMarker();
    return rm != m_currentRoom->timelineEdge() && rm->index() < indexToMaybeRead;
}

void ChatRoomWidget::fileDrop(const QString& url)
{
    attachedFileName = QUrl(url).path();
    m_attachAction->setChecked(true);
    m_chatEdit->setPlaceholderText(
        tr("Add a message to the file or just push Enter"));
    emit showStatusMessage(tr("Attaching %1").arg(attachedFileName));
}

void ChatRoomWidget::textDrop(const QString& text)
{
    m_chatEdit->setText(text);
}

Qt::KeyboardModifiers ChatRoomWidget::getModifierKeys() const
{
    return QGuiApplication::keyboardModifiers();
}<|MERGE_RESOLUTION|>--- conflicted
+++ resolved
@@ -312,12 +312,8 @@
 
 void ChatRoomWidget::insertMention(Quotient::User* user)
 {
-<<<<<<< HEAD
     m_chatEdit->insertMention(user->id());
-=======
-    m_chatEdit->insertMention(user->displayname(m_currentRoom));
     m_chatEdit->setFocus();
->>>>>>> 3bfbb183
 }
 
 void ChatRoomWidget::focusInput()
