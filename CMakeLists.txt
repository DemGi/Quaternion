cmake_minimum_required(VERSION 2.8.11)

project(quaternion)

# Find includes in corresponding build directories
set(CMAKE_INCLUDE_CURRENT_DIR ON)
# Instruct CMake to run moc automatically when needed.
set(CMAKE_AUTOMOC ON)

# Find the QtWidgets library
find_package(Qt5Widgets 5.4.0)
find_package(Qt5Network 5.4.0)
find_package(Qt5Quick 5.4.0)
find_package(Qt5Qml 5.4.0)
find_package(Qt5Gui 5.4.0)
<<<<<<< HEAD
find_package(KF5CoreAddons)
if ( NOT KF5CoreAddons_FOUND )
    include_directories( kcoreaddons/src/lib kcoreaddons/src/lib/jobs )
endif ( NOT KF5CoreAddons_FOUND )
=======
#find_package(KF5CoreAddons)

include_directories( kcoreaddons/src/lib kcoreaddons/src/lib/jobs )
>>>>>>> 12756195

set(qmatrixclient_SRCS
    lib/connectiondata.cpp
    lib/connection.cpp
    lib/connectionprivate.cpp
    lib/room.cpp
    lib/user.cpp
    lib/logmessage.cpp
    lib/state.cpp
    lib/events/event.cpp
    lib/events/roommessageevent.cpp
    lib/events/roomnameevent.cpp
    lib/events/roomaliasesevent.cpp
    lib/events/roomcanonicalaliasevent.cpp
    lib/events/roommemberevent.cpp
    lib/events/roomtopicevent.cpp
    lib/events/typingevent.cpp
    lib/events/unknownevent.cpp
    lib/jobs/basejob.cpp
    lib/jobs/checkauthmethods.cpp
    lib/jobs/passwordlogin.cpp
    lib/jobs/postmessagejob.cpp
    lib/jobs/joinroomjob.cpp
    lib/jobs/leaveroomjob.cpp
    lib/jobs/roommembersjob.cpp
    lib/jobs/roommessagesjob.cpp
    lib/jobs/syncjob.cpp
    lib/jobs/mediathumbnailjob.cpp
    client/logindialog.cpp
    client/mainwindow.cpp
    client/roomlistdock.cpp
    client/userlistdock.cpp
    client/chatroomwidget.cpp
    client/models/messageeventmodel.cpp
    client/models/userlistmodel.cpp
    client/models/roomlistmodel.cpp
    client/main.cpp
    kcoreaddons/src/lib/jobs/kjob.cpp
    kcoreaddons/src/lib/jobs/kcompositejob.cpp
    kcoreaddons/src/lib/jobs/kjobtrackerinterface.cpp
    kcoreaddons/src/lib/jobs/kjobuidelegate.cpp
    )

if ( NOT KF5CoreAddons_FOUND )
    set (qmatrixclient_SRCS ${qmatrixclient_SRCS}
        kcoreaddons/src/lib/jobs/kjob.cpp
        kcoreaddons/src/lib/jobs/kcompositejob.cpp
        kcoreaddons/src/lib/jobs/kjobtrackerinterface.cpp
        kcoreaddons/src/lib/jobs/kjobuidelegate.cpp
        )
endif ( NOT KF5CoreAddons_FOUND )

set(qmatrixclient_QRC
    client/resources.qrc
    )

QT5_ADD_RESOURCES(qmatrixclient_QRC_SRC ${qmatrixclient_QRC})

# Tell CMake to create the executable
add_executable(quaternion ${qmatrixclient_SRCS} ${qmatrixclient_QRC_SRC})

if ( CMAKE_COMPILER_IS_GNUCC )
    # This is tested
    set_property( TARGET quaternion APPEND_STRING PROPERTY COMPILE_FLAGS -Wall )
endif ( CMAKE_COMPILER_IS_GNUCC )
target_compile_features(quaternion PRIVATE cxx_range_for)
target_compile_features(quaternion PRIVATE cxx_override)

<<<<<<< HEAD
if ( KF5CoreAddons_FOUND )
    target_link_libraries(quaternion Qt5::Widgets Qt5::Quick Qt5::Qml Qt5::Gui Qt5::Network KF5::CoreAddons)
else ( KF5CoreAddons_FOUND )
    target_link_libraries(quaternion Qt5::Widgets Qt5::Quick Qt5::Qml Qt5::Gui Qt5::Network)
endif ( KF5CoreAddons_FOUND )
=======
# Use the Widgets module from Qt 5.
target_link_libraries(quaternion Qt5::Widgets Qt5::Quick Qt5::Qml Qt5::Gui Qt5::Network) #KF5::CoreAddons)
>>>>>>> 12756195
<|MERGE_RESOLUTION|>--- conflicted
+++ resolved
@@ -13,16 +13,18 @@
 find_package(Qt5Quick 5.4.0)
 find_package(Qt5Qml 5.4.0)
 find_package(Qt5Gui 5.4.0)
-<<<<<<< HEAD
+
 find_package(KF5CoreAddons)
-if ( NOT KF5CoreAddons_FOUND )
+if ( KF5CoreAddons_FOUND )
+    # The proper way of doing things would be to make a separate config.h.in
+    # file and use configure_file() command here to generate config.h with
+    # needed C++ preprocessor macros. If we have more than one or two
+    # dependencies like that, we should turn to that more scalable way.
+    # As for now, passing a macro through -D is easier to observe and maintain.
+    set ( CMAKE_CXX_FLAGS ${CMAKE_CXX_FLAGS} -DKCOREADDONS_FOUND )
+else ( KF5CoreAddons_FOUND )
     include_directories( kcoreaddons/src/lib kcoreaddons/src/lib/jobs )
-endif ( NOT KF5CoreAddons_FOUND )
-=======
-#find_package(KF5CoreAddons)
-
-include_directories( kcoreaddons/src/lib kcoreaddons/src/lib/jobs )
->>>>>>> 12756195
+endif ( KF5CoreAddons_FOUND )
 
 set(qmatrixclient_SRCS
     lib/connectiondata.cpp
@@ -60,10 +62,6 @@
     client/models/userlistmodel.cpp
     client/models/roomlistmodel.cpp
     client/main.cpp
-    kcoreaddons/src/lib/jobs/kjob.cpp
-    kcoreaddons/src/lib/jobs/kcompositejob.cpp
-    kcoreaddons/src/lib/jobs/kjobtrackerinterface.cpp
-    kcoreaddons/src/lib/jobs/kjobuidelegate.cpp
     )
 
 if ( NOT KF5CoreAddons_FOUND )
@@ -91,13 +89,8 @@
 target_compile_features(quaternion PRIVATE cxx_range_for)
 target_compile_features(quaternion PRIVATE cxx_override)
 
-<<<<<<< HEAD
 if ( KF5CoreAddons_FOUND )
     target_link_libraries(quaternion Qt5::Widgets Qt5::Quick Qt5::Qml Qt5::Gui Qt5::Network KF5::CoreAddons)
 else ( KF5CoreAddons_FOUND )
     target_link_libraries(quaternion Qt5::Widgets Qt5::Quick Qt5::Qml Qt5::Gui Qt5::Network)
-endif ( KF5CoreAddons_FOUND )
-=======
-# Use the Widgets module from Qt 5.
-target_link_libraries(quaternion Qt5::Widgets Qt5::Quick Qt5::Qml Qt5::Gui Qt5::Network) #KF5::CoreAddons)
->>>>>>> 12756195
+endif ( KF5CoreAddons_FOUND )