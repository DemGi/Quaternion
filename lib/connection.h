/******************************************************************************
 * Copyright (C) 2015 Felix Rohrbach <kde@fxrh.de>
 *
 * This library is free software; you can redistribute it and/or
 * modify it under the terms of the GNU Lesser General Public
 * License as published by the Free Software Foundation; either
 * version 2.1 of the License, or (at your option) any later version.
 *
 * This library is distributed in the hope that it will be useful,
 * but WITHOUT ANY WARRANTY; without even the implied warranty of
 * MERCHANTABILITY or FITNESS FOR A PARTICULAR PURPOSE.  See the GNU
 * Lesser General Public License for more details.
 *
 * You should have received a copy of the GNU Lesser General Public
 * License along with this library; if not, write to the Free Software
 * Foundation, Inc., 51 Franklin Street, Fifth Floor, Boston, MA  02110-1301  USA
 */

#ifndef QMATRIXCLIENT_CONNECTION_H
#define QMATRIXCLIENT_CONNECTION_H

#include <QtCore/QObject>

namespace QMatrixClient
{
    class Room;
    class User;
    class Event;
    class ConnectionPrivate;
    class ConnectionData;

    class SyncJob;
    class RoomMessagesJob;
    class PostReceiptJob;
    class MediaThumbnailJob;

    class Connection: public QObject {
            Q_OBJECT
        public:
            Connection(QUrl server, QObject* parent=0);
            virtual ~Connection();

            QHash<QString, Room*> roomMap() const;
            virtual bool isConnected();

            virtual void connectToServer( QString user, QString password );
            virtual void reconnect();
            virtual SyncJob* sync(int timeout=-1);
            virtual void postMessage( Room* room, QString type, QString message );
            virtual PostReceiptJob* postReceipt( Room* room, Event* event );
            virtual void joinRoom( QString roomAlias );
            virtual void leaveRoom( Room* room );
            virtual void getMembers( Room* room );
            virtual RoomMessagesJob* getMessages( Room* room, QString from );
            virtual MediaThumbnailJob* getThumbnail( QUrl url, int requestedWidth, int requestedHeight );

<<<<<<< HEAD
            virtual User* user(QString userId);
=======
            User* user(QString userId);
            User* user();
>>>>>>> 47126545

        signals:
            void connected();
            void reconnected();
            void syncDone();
            void newRoom(Room* room);
            void joinedRoom(Room* room);

            void loginError(QString error);
            void connectionError(QString error);
            //void jobError(BaseJob* job);
            
        protected:
            /**
             * Access the underlying ConnectionData class
             */
            ConnectionData* connectionData();
            
            /**
             * makes it possible for derived classes to have its own User class
             */
            virtual User* createUser(QString userId);
            
            /**
             * makes it possible for derived classes to have its own Room class
             */
            virtual Room* createRoom(QString roomId);

        private:
            friend class ConnectionPrivate;
            ConnectionPrivate* d;
    };
}

#endif // QMATRIXCLIENT_CONNECTION_H<|MERGE_RESOLUTION|>--- conflicted
+++ resolved
@@ -54,12 +54,8 @@
             virtual RoomMessagesJob* getMessages( Room* room, QString from );
             virtual MediaThumbnailJob* getThumbnail( QUrl url, int requestedWidth, int requestedHeight );
 
-<<<<<<< HEAD
             virtual User* user(QString userId);
-=======
-            User* user(QString userId);
-            User* user();
->>>>>>> 47126545
+            virtual User* user();
 
         signals:
             void connected();
